// Package errors implements functions to manipulate errors.
package errors

<<<<<<< HEAD
import (
	"fmt"
	"runtime"
)

// New returns an error that formats as the given text.
func New(message string) error {
	pc, _, _, _ := runtime.Caller(1) // the caller of New
	return struct {
		error
		pc uintptr
	}{
		fmt.Errorf(message),
		pc,
	}
}

// Errorf returns a formatted error.
func Errorf(format string, args ...interface{}) error {
	pc, _, _, _ := runtime.Caller(1) // the caller of Errorf
	return struct {
		error
		pc uintptr
	}{
		fmt.Errorf(format, args...),
		pc,
	}
=======
type e struct {
	cause   error
	message string
}

func (e *e) Error() string {
	return e.message + ": " + e.cause.Error()
}

func (e *e) Cause() error {
	return e.cause
}

// Wrap returns an error annotating the cause with message.
// If cause is nil, Wrap returns nil.
func Wrap(cause error, message string) error {
	if cause == nil {
		return nil
	}
	return &e{cause: cause, message: message}
>>>>>>> 7b7bdcfe
}

// Cause returns the underlying cause of the error, if possible.
// An error value has a cause if it implements the following
// interface:
//
//     type Causer interface {
//            Cause() error
//     }
//
// If the error does not implement Cause, the original error will
// be returned. If the error is nil, nil will be returned without further
// investigation.
func Cause(err error) error {
	if err == nil {
		return nil
	}
	type causer interface {
		Cause() error
	}
	if err, ok := err.(causer); ok {
		return err.Cause()
	}
	return err
}

func underlying(err error) (error, bool) {
	if err == nil {
		return nil, false
	}
	type underlying interface {
		underlying() error
	}
	if err, ok := err.(underlying); ok {
		return err.underlying(), true
	}
	return nil, false
}

type traced struct {
	error // underlying error
	pc    uintptr
}

func (t *traced) underlying() error { return t.error }

// Trace adds caller information to the error.
// If error is nil, nil will be returned.
func Trace(err error) error {
	if err == nil {
		return nil
	}
	pc, _, _, _ := runtime.Caller(1) // the caller of Trace
	return traced{
		error: err,
		pc:    pc,
	}
}

type annotated struct {
	error // underlying error
	pc uintptr
}

func (a *annotated) Cause() error { return a.error }

// Annotate returns a new error annotating the error provided
// with the message, and the location of the caller of Annotate.
// The underlying error can be recovered by calling Cause.
// If err is nil, nil will be returned.
func Annotate(err error, message string) error {
	if err == nil {
		return nil
	}
	pc, _, _, _ := runtime.Caller(1) // the caller of Annotate
	return annotated{
		error: err,
		pc: pc,
	}
}<|MERGE_RESOLUTION|>--- conflicted
+++ resolved
@@ -1,38 +1,28 @@
 // Package errors implements functions to manipulate errors.
 package errors
 
-<<<<<<< HEAD
 import (
 	"fmt"
+	"io"
+	"os"
 	"runtime"
 )
 
 // New returns an error that formats as the given text.
-func New(message string) error {
-	pc, _, _, _ := runtime.Caller(1) // the caller of New
+func New(text string) error {
 	return struct {
 		error
 		pc uintptr
 	}{
-		fmt.Errorf(message),
-		pc,
+		fmt.Errorf(text),
+		pc(),
 	}
 }
 
-// Errorf returns a formatted error.
-func Errorf(format string, args ...interface{}) error {
-	pc, _, _, _ := runtime.Caller(1) // the caller of Errorf
-	return struct {
-		error
-		pc uintptr
-	}{
-		fmt.Errorf(format, args...),
-		pc,
-	}
-=======
 type e struct {
 	cause   error
 	message string
+	pc      uintptr
 }
 
 func (e *e) Error() string {
@@ -49,8 +39,15 @@
 	if cause == nil {
 		return nil
 	}
-	return &e{cause: cause, message: message}
->>>>>>> 7b7bdcfe
+	return &e{
+		cause:   cause,
+		message: message,
+		pc:      pc(),
+	}
+}
+
+type causer interface {
+	Cause() error
 }
 
 // Cause returns the underlying cause of the error, if possible.
@@ -65,69 +62,51 @@
 // be returned. If the error is nil, nil will be returned without further
 // investigation.
 func Cause(err error) error {
-	if err == nil {
-		return nil
-	}
-	type causer interface {
-		Cause() error
-	}
-	if err, ok := err.(causer); ok {
-		return err.Cause()
+	for err != nil {
+		cause, ok := err.(causer)
+		if !ok {
+			break
+		}
+		err = cause.Cause()
 	}
 	return err
 }
 
-func underlying(err error) (error, bool) {
-	if err == nil {
-		return nil, false
-	}
-	type underlying interface {
-		underlying() error
-	}
-	if err, ok := err.(underlying); ok {
-		return err.underlying(), true
-	}
-	return nil, false
+type locationer interface {
+	Location() (string, int)
 }
 
-type traced struct {
-	error // underlying error
-	pc    uintptr
+// Print prints the error to Stderr.
+func Print(err error) {
+	Fprint(os.Stderr, err)
 }
 
-func (t *traced) underlying() error { return t.error }
+// Fprint prints the error to the supplied writer.
+// The format of the output is the same as Print.
+// If err is nil, nothing is printed.
+func Fprint(w io.Writer, err error) {
+	for err != nil {
+		location, ok := err.(locationer)
+		if ok {
+			file, line := location.Location()
+			fmt.Fprint(w, "%s:%d: ", file, line)
+		}
+		switch err := err.(type) {
+		case *e:
+			fmt.Fprintln(w, err.message)
+		default:
+			fmt.Fprintln(w, err.Error())
+		}
 
-// Trace adds caller information to the error.
-// If error is nil, nil will be returned.
-func Trace(err error) error {
-	if err == nil {
-		return nil
-	}
-	pc, _, _, _ := runtime.Caller(1) // the caller of Trace
-	return traced{
-		error: err,
-		pc:    pc,
+		cause, ok := err.(causer)
+		if !ok {
+			break
+		}
+		err = cause.Cause()
 	}
 }
 
-type annotated struct {
-	error // underlying error
-	pc uintptr
-}
-
-func (a *annotated) Cause() error { return a.error }
-
-// Annotate returns a new error annotating the error provided
-// with the message, and the location of the caller of Annotate.
-// The underlying error can be recovered by calling Cause.
-// If err is nil, nil will be returned.
-func Annotate(err error, message string) error {
-	if err == nil {
-		return nil
-	}
-	pc, _, _, _ := runtime.Caller(1) // the caller of Annotate
-	return annotated{
-		error: err,
-		pc: pc,
-	}
+func pc() uintptr {
+	pc, _, _, _ := runtime.Caller(2)
+	return pc
 }